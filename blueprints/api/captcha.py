# RT.Blueprints.API - Captcha

from backend import (
    TypedSanic, TypedBlueprint, Request, WebSocket, hCaptcha
)
<<<<<<< HEAD
from backend.utils import cooldown, CoolDown
=======
from backend.utils import cooldown, is_okip
>>>>>>> 3a1e7026

from asyncio import Queue, QueueEmpty, sleep
from time import time


bp = TypedBlueprint("API.Captcha", "captcha")
TIMEOUT = 300
COOLDOWN = "クールダウン中です。{}秒後にもう一度お試しください。"


def on_load(app: TypedSanic):
    captcha = hCaptcha(
        app, app.ctx.secret["hCaptcha"]["test" if app.ctx.test else "production"],
        app.ctx.secret["secret_key"], "captcha.html", "sitekey",
        "20000000-ffff-ffff-ffff-000000000002" if app.ctx.test
        else "0a50268d-fa1e-405f-9029-710309aad1b0"
    )

    @app.route("/captcha")
    @CoolDown(4, 10, COOLDOWN)
    @app.ctx.oauth.require_login()
    async def captcha_first(request: Request):
        return await captcha.start(
            "userdata", {
                "user_id": request.ctx.user.id, "timeout": time() + TIMEOUT
            }, redirect_url="/captcha/end"
        )

    @app.route("/captcha/end", methods=["POST"])
    @CoolDown(2, 10, COOLDOWN)
    @captcha.end(check=lambda data: data["timeout"] > time())
    async def captcha_end(request: Request):
        if request.ctx.success:
            # もし認証が成功したのならキューにユーザーIDを追加する。
            await queue.put(request.ctx.data["user_id"])
        return await app.ctx.template(
            "captcha_result.html", keys={
                "result": "認証に成功しました！" if request.ctx.success \
                    else "認証に失敗しました。もう一度五秒後に挑戦してください。"
            }
        )

    @bp.websocket("/captcha")
    @is_okip(bp)
    class CaptchaWebSocket(WebSocket):

        first = True

        async def on_ready(self, _):
            if self.first:
                global queue
                queue = Queue()
                self.first = False

            # ユーザーが認証を通ったのならBotに認証が成功したことを伝える。
            while self.running == "ok":
                try:
                    user_id = queue.get_nowait()
                except QueueEmpty:
                    await sleep(0.01)
                else:
                    break
            await self.send("on_success", str(user_id))

    CaptchaWebSocket.app = app<|MERGE_RESOLUTION|>--- conflicted
+++ resolved
@@ -3,11 +3,7 @@
 from backend import (
     TypedSanic, TypedBlueprint, Request, WebSocket, hCaptcha
 )
-<<<<<<< HEAD
-from backend.utils import cooldown, CoolDown
-=======
-from backend.utils import cooldown, is_okip
->>>>>>> 3a1e7026
+from backend.utils import CoolDown, is_okip
 
 from asyncio import Queue, QueueEmpty, sleep
 from time import time
