# RT.Backend - Backend

from typing import Callable, Coroutine, Literal, Dict, Union, Optional, Sequence

from os.path import exists, isfile, isdir
from inspect import iscoroutinefunction
from asyncio import AbstractEventLoop
from traceback import format_exc
from sys import argv

from sanic.exceptions import SanicException
from sanic.errorpages import HTMLRenderer
from sanic.log import logger
from sanic import response
import sanic

from miko import Manager

from websockets import (
    WebSocketServerProtocol, ConnectionClosedOK, ConnectionClosedError
)
from ujson import loads, dumps

from aiomysql import create_pool
from jishaku.functools import executor_function

from .typed import (
    Datas, TypedRequest as Request, TypedSanic, TypedBot, TypedBlueprint,
    Packet, PacketData, Self
)
from .utils import cooldown, wrap_html, DEFAULT_GET_REMOTE_ADDR, is_bot_ip, response_file
from .rtc import on_load as rtc_on_load
from .oauth import DiscordOAuth


aioexists = executor_function(exists)
aioisfile = executor_function(isfile)
aioisdir = executor_function(isdir)
made_bot = None


def NewSanic(
    pool_args: tuple, pool_kwargs: dict,
    template_engine_exts: Sequence[str], template_folder: str, oauth_kwargs: dict,
    *sanic_args, **sanic_kwargs
) -> TypedSanic:
    "RTのためのバックエンドのSanicを取得するための関数です。"
    app: TypedSanic = TypedSanic(*sanic_args, **sanic_kwargs)

    # テンプレートエンジンを用意する。
    def l(tag="div", extends="", class_="", **kwargs) -> str:
        "複数言語対応用"
        return "".join(
            f'<{tag} class="language {key} {class_}" {extends} hidden>{value}</{tag}>'
            for key, value in kwargs.items()
        )
    def cl(text: Union[str, dict[str, str]]) -> str:
        "渡されたやつが辞書ならlに渡す。"
        return l(**text) if isinstance(text, dict) else text
    def layout(title, description, content, head=""):
        "一般のHTMLをレンダリングする関数です。"
        title = cl(title)
        description = cl(description)
        content = cl(content)
        return app.ctx.env.render(
            f"{template_folder}/layout.html", content=content,
            head=f"""<title>{title}</title>
            <meta name="description" content="{description}">
            {head}""", _=l
        )
    app.ctx.env = app.ctx.miko = Manager(
        extends={
            "layout": layout, "app": app, "loads": loads, "dumps": dumps, "l": l
        }
    )

    app.ctx.datas = {
        "ShortURL": {}
    }
    app.ctx.tasks = []
    app.ctx.test = argv[-1] != "production"
    sanic.__app__ = app

    app.ctx.oauth = DiscordOAuth(app, **oauth_kwargs)

    with open("data/ipbans.txt", "r") as f:
        ipbans = f.read()

    @app.listener("before_server_start")
    async def prepare(app: TypedSanic, loop: AbstractEventLoop):
        # データベースのプールの準備をする。
        pool_kwargs["loop"] = loop
        app.ctx.pool = None
        try: app.ctx.pool = await create_pool(*pool_args, **pool_kwargs)
        except Exception as e: logger.warning(
            f"Failed to set up aiomysql: {e.__class__.__name__} - {e}"
        )
        # データベースなどの準備用の関数達を実行する。
        for task in app.ctx.tasks:
            task(app)
        del app.ctx.tasks

    @app.listener("before_server_stop")
    async def close(app: TypedSanic, _: AbstractEventLoop):
        # プールとBotを閉じる。
        app.ctx.pool.close()

    @app.middleware
    @cooldown(app.ctx, 0.1, from_path=True, wrap_html=True)
    async def on_request(request: Request):
        if not app.ctx.test and (rawip := request.host.startswith("146.59.153.178")):
            if "api" not in request.path or not await is_bot_ip(request):
                return wrap_html(
                    request, SanicException("生IPアドレスへのアクセスは禁じられています。", 403)
                )
        if DEFAULT_GET_REMOTE_ADDR(request) in ipbans:
            return wrap_html(
                request, SanicException("あなたはこのウェブサイトにアクセスすることができません。", 401)
            )
    
        if request.host == "rtbo.tk":
            if request.path.startswith("/oldroutine"):
                return await response.file_stream(
                    f"rt-frontend/data/routine/{request.path[request.path.rfind('/')+1:]}"
                )
            if len([char for char in request.path.split("/") if char]) != 1:
                return wrap_html(request, SanicException("ここは天国、二人で一つに！", 403))
        elif request.host in ("rt-bot.com", "localhost") or rawip:
            # ファイルが見つかればそのファイルを返す。
            # パスを準備する。
            path = request.path
            if path:
                if path[0] != "/":
                    path = f"/{path}"
            else:
                path = "/"
            path = f"{template_folder}{path}"
            if await aioisdir(path):
                # もしフォルダならindex.htmlを付け足す。
                if path[-1] != "/":
                    path += "/"
                path += "index.html"

            # もしファイルが存在するならそのファイルを返す。
            if await aioexists(path) and await aioisfile(path):
                if path.endswith(template_engine_exts):
                    return response.html(await app.ctx.env.aiorender(
                        path, eloop=app.loop, _=l
                    ))
                else:
<<<<<<< HEAD
                    return await response_file(path)
=======
                    if path.endswith((".mp4", ".mp3", ".wav", ".ogg", ".avi")):
                        return await response.file_stream(path)
                    else:
                        return await response.file(path)
        else:
            return wrap_html(request, SanicException("ここは天国、二人で一つに！", 403))

>>>>>>> d3f126da

    @app.exception(Exception)
    async def on_exception(request: Request, exception: Exception):
        # 500と501以外のSanicExceptionはエラーが出力されないようにする。
        if not isinstance(exception, SanicException):
            print(format_exc())
            exception = SanicException("内部エラーが発生しました。", 500)
        return HTMLRenderer(request, exception, True).full()

    rtc_on_load(app)

    return app


class WebSocket:
    """Botとウェブソケット通信をするためのクラスです。
    これは継承して使用します。

    Examples
    --------
    ```python
    from backend import PacketData

    ...

    @bp.websocket("/ping")
    class WSPing(WebSocket):
        async def ping(self, data: PacketData) -> str:
            "Botからpingという名前のイベントが来たら呼ばれる関数です。"
            print(f"Received ping: {data}")
            return "pong"
    ```
    """

    handlers: Dict[str, Callable[..., Coroutine]] = {}
    request: Request = None
    ws: WebSocketServerProtocol
    app: Optional[TypedSanic] = None
    loop: AbstractEventLoop
    running: Literal["ok", "closed", "error"] = "ok"

    def __init_subclass__(cls):
        for name in dir(cls):
            if (iscoroutinefunction(func := getattr(cls, name))
                    and "data" in func.__code__.co_varnames):
                # クラスに実装されている通信用のイベントハンドラを保存しておく。
                cls.handlers[func.__name__] = func

    def __new__(cls, request, websocket):
        # インスタンスを作り色々準備をしてコルーチンを返す。
        self = super().__new__(cls)
        self.request, self.ws = request, websocket
        self.ws.simple_websocket = self

        if self.app is not None:
            self.app.ctx.bot.add_listener(self.on_close)

        return self._async_call()

    async def send(self, event_type: str, data: Union[str, dict], **kwargs) -> None:
        "Botにデータを送信します。これはイベントハンドラが何か値を返した際に自動で実行されます。"
        data = {"event_type": event_type, "data": data}
        data.update(kwargs)
        return await self._wrap_error(self.ws.send(dumps(data)))

    async def recv(self) -> Optional[Packet]:
        "Botからデータを取得します。内部的に行われるので普通使いません。"
        if (data := await self._wrap_error(self.ws.recv())):
            return loads(data)

    async def _wrap_error(self, coro: Coroutine) -> Union[str, Optional[Packet]]:
        # 接続エラーが起きる可能性のある子ルーチンをtryでラップして実行する関数です。
        try:
            data = await coro
        except ConnectionClosedOK:
            logger.info(f"Disconnected from bot : {self.__class__.__name__}")
            self.running = "closed"
        except ConnectionClosedError:
            logger.warning(
                f"Disconnected from bot due some error : {self.__class__.__name__}"
            )
            self.running = "error"
        else:
            return data

    async def _async_call(self):
        # このWebSocketがBotに接続した際に実行されるルーチン関数です。
        # ループを実行してBotとの通信をします。
        while self.running == "ok":
            data = await self.recv()

            if isinstance(data, dict):
                if hasattr(self, data["event_type"]):
                    # Botからの実行依頼のイベントハンドラが存在するものなら実行する。
                    logger.debug(f"Run {data['event_type']} event : {self.__class__.__name__}")
                    if (return_data := await getattr(self, data["event_type"])(data)):
                        # もし実行したイベントから何か返されたのならそれを送り返す。
                        await self.send(data["event_type"], return_data)
                else:
                    # 存在しないイベントの場合はエラーで切断する。
                    logger.warning(
                        f"Disconnected from bot because bot gave me an event that dosen't exists : {self.__class__.__name__}"
                    )
                    await self.ws.close(1003, "そのイベントが見つかりませんでした。")
            else:
                # もしBotから切断されたならループを抜ける。
                break

    async def close(self, code: int = 1000, reason: str = "") -> None:
        "WebSocketを終了します。"
        self.running = "closed" if code in (1000, 1001) else "error"
        return await self.ws.close(code, reason)

    async def on_close(self):
        await self.close(reason="バックエンドのシャットダウンによる終了です。")<|MERGE_RESOLUTION|>--- conflicted
+++ resolved
@@ -108,7 +108,7 @@
     @app.middleware
     @cooldown(app.ctx, 0.1, from_path=True, wrap_html=True)
     async def on_request(request: Request):
-        if not app.ctx.test and (rawip := request.host.startswith("146.59.153.178")):
+        if (rawip := request.host.startswith("146.59.153.178")) and not app.ctx.test:
             if "api" not in request.path or not await is_bot_ip(request):
                 return wrap_html(
                     request, SanicException("生IPアドレスへのアクセスは禁じられています。", 403)
@@ -148,17 +148,9 @@
                         path, eloop=app.loop, _=l
                     ))
                 else:
-<<<<<<< HEAD
                     return await response_file(path)
-=======
-                    if path.endswith((".mp4", ".mp3", ".wav", ".ogg", ".avi")):
-                        return await response.file_stream(path)
-                    else:
-                        return await response.file(path)
-        else:
+        elif request.host not in ("rocations.rt-bot.com", "rocations.localhost"):
             return wrap_html(request, SanicException("ここは天国、二人で一つに！", 403))
-
->>>>>>> d3f126da
 
     @app.exception(Exception)
     async def on_exception(request: Request, exception: Exception):
